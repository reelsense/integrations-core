require 'ci/common'

def rabbitmq_version
  ENV['FLAVOR_VERSION'] || '3.5.0'
end

def rabbitmq_rootdir
  "#{ENV['INTEGRATIONS_DIR']}/rabbitmq_#{rabbitmq_version}"
end

def rabbitmq_tempdir
  File.join(__dir__, 'tmp')
end

def rabbitmq_admin_script
  File.join(rabbitmq_tempdir, 'rabbitmqadmin')
end

container_name = 'dd-test-rabbitmq'
container_port1 = 5672
container_port2 = 15_672

namespace :ci do
  namespace :rabbitmq do |flavor|
    task before_install: ['ci:common:before_install'] do
      sh %(docker kill #{container_name} 2>/dev/null || true)
      sh %(docker rm #{container_name} 2>/dev/null || true)
    end

    task :install do
      Rake::Task['ci:common:install'].invoke('rabbitmq')
      sh %(docker run -d --name #{container_name} \
           -p #{container_port1}:#{container_port1} \
           -p #{container_port2}:#{container_port2} \
           rabbitmq:#{rabbitmq_version}-management)
    end

    task before_script: ['ci:common:before_script'] do
      # Wait for RabbitMQ to come up
      count = 0
      logs = `docker logs #{container_name} 2>&1`
      puts 'Waiting for RabbitMQ to come up'
      until count == 20 || logs.include?('Server startup complete')
        sleep_for 2
        logs = `docker logs #{container_name} 2>&1`
        count += 1
      end
      if logs.include?('Server startup complete')
        puts 'RabbitMQ is up!'
      else
        sh %(docker logs #{container_name} 2>&1)
        raise 'RabbitMQ failed to come up'
      end

      mkdir_p rabbitmq_tempdir
      sh %(curl localhost:15672/cli/rabbitmqadmin > #{rabbitmq_admin_script})

      %w(myvhost myothervhost).each do |vhost|
        sh %(python #{rabbitmq_admin_script} declare vhost name=#{vhost})
        sh %(python #{rabbitmq_admin_script} declare permission vhost=#{vhost} user=guest write=.* read=.* configure=.*)
      end

      %w(test1 test5 tralala).each do |q|
<<<<<<< HEAD
        sh %(python #{rabbitmq_admin_script} declare queue name=#{q})
        sh %(python #{rabbitmq_admin_script} publish exchange=amq.default routing_key=#{q} payload="hello, world")
=======
        sh %(curl localhost:15672/cli/rabbitmqadmin | python - declare queue name=#{q})
        sh %(curl localhost:15672/cli/rabbitmqadmin | python - declare exchange name=#{q} type=topic)
        sh %(curl localhost:15672/cli/rabbitmqadmin | python - declare binding source=#{q} destination_type=queue \
            destination=#{q} routing_key=#{q})
        sh %(curl localhost:15672/cli/rabbitmqadmin | python - publish exchange=#{q} routing_key=#{q} \
            payload="hello, world")
        sh %(curl localhost:15672/cli/rabbitmqadmin | python - publish exchange=#{q} routing_key=bad_key \
            payload="unroutable")
>>>>>>> 55780383
      end

      %w(test1 test5 tralala testaaaaa bbbbbb).each do |q|
        %w(myvhost myothervhost).each do |vhost|
          sh %(python #{rabbitmq_admin_script} --vhost=#{vhost} declare queue name=#{q})
          sh %(python #{rabbitmq_admin_script} --vhost=#{vhost} publish exchange=amq.default routing_key=#{q} payload="hello, world")
        end
      end

      sh %(python #{rabbitmq_admin_script} list queues)
      sh %(python #{rabbitmq_admin_script} list vhosts)

      # leave time for rabbitmq to update the management information
      sleep_for 2
    end

    task script: ['ci:common:script'] do
      this_provides = [
        'rabbitmq'
      ]
      Rake::Task['ci:common:run_tests'].invoke(this_provides)
    end

    task before_cache: ['ci:common:before_cache']

    task cleanup: ['ci:common:cleanup'] do
      sh %(docker kill #{container_name} 2>/dev/null || true)
      sh %(docker rm #{container_name} 2>/dev/null || true)
      FileUtils.rm_rf rabbitmq_tempdir
    end

    task :execute do
      exception = nil
      begin
        %w(before_install install before_script).each do |u|
          Rake::Task["#{flavor.scope.path}:#{u}"].invoke
        end
        if !ENV['SKIP_TEST']
          Rake::Task["#{flavor.scope.path}:script"].invoke
        else
          puts 'Skipping tests'.yellow
        end
        Rake::Task["#{flavor.scope.path}:before_cache"].invoke
      rescue => e
        exception = e
        puts "Failed task: #{e.class} #{e.message}".red
      end
      if ENV['SKIP_CLEANUP']
        puts 'Skipping cleanup, disposable environments are great'.yellow
      else
        puts 'Cleaning up'
        Rake::Task["#{flavor.scope.path}:cleanup"].invoke
      end
      raise exception if exception
    end
  end
end<|MERGE_RESOLUTION|>--- conflicted
+++ resolved
@@ -61,19 +61,14 @@
       end
 
       %w(test1 test5 tralala).each do |q|
-<<<<<<< HEAD
         sh %(python #{rabbitmq_admin_script} declare queue name=#{q})
-        sh %(python #{rabbitmq_admin_script} publish exchange=amq.default routing_key=#{q} payload="hello, world")
-=======
-        sh %(curl localhost:15672/cli/rabbitmqadmin | python - declare queue name=#{q})
-        sh %(curl localhost:15672/cli/rabbitmqadmin | python - declare exchange name=#{q} type=topic)
-        sh %(curl localhost:15672/cli/rabbitmqadmin | python - declare binding source=#{q} destination_type=queue \
+        sh %(python #{rabbitmq_admin_script} declare exchange name=#{q} type=topic)
+        sh %(python #{rabbitmq_admin_script} declare binding source=#{q} destination_type=queue \
             destination=#{q} routing_key=#{q})
-        sh %(curl localhost:15672/cli/rabbitmqadmin | python - publish exchange=#{q} routing_key=#{q} \
+        sh %(python #{rabbitmq_admin_script} publish exchange=#{q} routing_key=#{q} \
             payload="hello, world")
-        sh %(curl localhost:15672/cli/rabbitmqadmin | python - publish exchange=#{q} routing_key=bad_key \
+        sh %(python #{rabbitmq_admin_script} publish exchange=#{q} routing_key=bad_key \
             payload="unroutable")
->>>>>>> 55780383
       end
 
       %w(test1 test5 tralala testaaaaa bbbbbb).each do |q|
