# (C) Datadog, Inc. 2018-present
# All rights reserved
# Licensed under Simplified BSD License (see LICENSE)
import copy
import logging

import pytest
from mock import patch

from datadog_checks.base import ConfigurationError
from datadog_checks.win32_event_log import Win32EventLogWMI

from .common import INSTANCE

log = logging.getLogger(__file__)


class FakeWmiSampler:
    def __init__(self):
        self._wmi_objects = []

    def __getitem__(self, i):
        return self._wmi_objects[i]

    def __iter__(self):
        for wmi_object in self._wmi_objects:
            yield wmi_object

    def sample(self):
        self._wmi_objects = [
            {
                'EventCode': 1000.0,
                'EventIdentifier': 10.0,
                'EventType': 20,
                'InsertionStrings': '[insertionstring]',
                'Logfile': 'Application',
                'Message': 'SomeMessage',
                'SourceName': 'MSQLSERVER',
                'TimeGenerated': '21001224113047.000000-480',
                'User': 'FooUser',
                'Type': 'Error',
            }
        ]

    def reset(self):
        self._wmi_objects = []

    def reset_filter(self, new_filters=None):
        pass


@pytest.fixture
def mock_get_wmi_sampler():
    with patch(
        "datadog_checks.win32_event_log.Win32EventLogWMI._get_running_wmi_sampler", return_value=FakeWmiSampler()
    ):
        yield


def from_time(year=0, month=0, day=0, hours=0, minutes=0, seconds=0, microseconds=0, timezone=0):
    "Just return any WMI date"
    return "20151224113047.000000-480"


@pytest.fixture
def mock_from_time():
    with patch('datadog_checks.checks.win.wmi.to_time', side_effect=from_time):
        yield


def to_time(wmi_ts):
    "Just return any time struct"
    return (2100, 12, 24, 11, 30, 47, 0, 0)


@pytest.fixture
def mock_to_time():
    with patch('datadog_checks.checks.win.wmi.to_time', side_effect=to_time):
        yield


@pytest.fixture
def check():
    check = Win32EventLogWMI('win32_event_log', {}, [INSTANCE])
    return check


def test_check(mock_from_time, mock_to_time, check, mock_get_wmi_sampler, aggregator):
    check.check(INSTANCE)
    check.check(INSTANCE)

    aggregator.assert_event(
        'SomeMessage',
        count=1,
        tags=INSTANCE['tags'],
        msg_title='Application/MSQLSERVER',
        event_type='win32_log_event',
        alert_type='error',
        source_type_name='event viewer',
    )


<<<<<<< HEAD
def test_no_filters():
=======
def test_check_with_event_format(mock_from_time, mock_to_time, check, mock_get_wmi_sampler, aggregator):
    instance = {
        'host': ".",
        'tags': ["mytag1", "mytag2"],
        'sites': ["Default Web Site", "Failing site"],
        'logfile': ["Application"],
        'type': ["Error", "Warning"],
        'source_name': ["MSSQLSERVER"],
        'event_format': [
            'Logfile',
            'Message',
            'SourceName',
            'EventCode',
            'EventIdentifier',
            'EventType',
            'Message',
            'InsertionStrings',
            'TimeGenerated',
            'Type',
        ],
    }

    check.check(instance)
    check.check(instance)
    message = """%%%
```
Logfile: Application
Message: SomeMessage
SourceName: MSQLSERVER
EventCode: 1000
EventIdentifier: 10
EventType: 20
Message: SomeMessage
InsertionStrings: [insertionstring]
TimeGenerated: 21001224113047.000000-480
Type: Error
```
%%%"""

    aggregator.assert_event(
        message,
        count=1,
        tags=instance['tags'],
        msg_title='Application/MSQLSERVER',
        event_type='win32_log_event',
        alert_type='error',
        source_type_name='event viewer',
    )


def test_no_filters(check):
>>>>>>> df4c6a4e
    instance = {}

    with pytest.raises(ConfigurationError):
        Win32EventLogWMI('win32_event_log', {}, [instance])


def test_filter_source_name(mock_from_time, mock_to_time, mock_get_wmi_sampler):
    instance = copy.deepcopy(INSTANCE)
    instance['source_name'] = ['MSSQLSERVER']
    check = Win32EventLogWMI('win32_event_log', {}, [instance])
    check.check(instance)


def test_filter_event_id(mock_from_time, mock_to_time, mock_get_wmi_sampler):
    instance = copy.deepcopy(INSTANCE)
    instance['event_id'] = ['789']
    check = Win32EventLogWMI('win32_event_log', {}, [instance])

    check.check(instance)


def test_filter_message_filters(mock_from_time, mock_to_time, mock_get_wmi_sampler):
    instance = copy.deepcopy(INSTANCE)
    instance.update({'message_filters': ['ok']})
    check = Win32EventLogWMI('win32_event_log', {}, [instance])

    check.check(instance)


def test_filter_log_file(mock_from_time, mock_to_time, mock_get_wmi_sampler):
    instance = copy.deepcopy(INSTANCE)
    instance.update({'log_file': ['log']})
    check = Win32EventLogWMI('win32_event_log', {}, [instance])

    check.check(instance)


def test_filter_type(mock_from_time, mock_to_time, mock_get_wmi_sampler):
    instance = copy.deepcopy(INSTANCE)
    instance.update({'type': ['type']})
    check = Win32EventLogWMI('win32_event_log', {}, [instance])

    check.check(instance)<|MERGE_RESOLUTION|>--- conflicted
+++ resolved
@@ -100,9 +100,6 @@
     )
 
 
-<<<<<<< HEAD
-def test_no_filters():
-=======
 def test_check_with_event_format(mock_from_time, mock_to_time, check, mock_get_wmi_sampler, aggregator):
     instance = {
         'host': ".",
@@ -154,7 +151,6 @@
 
 
 def test_no_filters(check):
->>>>>>> df4c6a4e
     instance = {}
 
     with pytest.raises(ConfigurationError):
